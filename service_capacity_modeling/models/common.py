import logging
import math
import random
from decimal import Decimal
from typing import Callable
from typing import Dict
from typing import List
from typing import Optional
from typing import Tuple

from service_capacity_modeling.hardware import shapes
from service_capacity_modeling.interface import AVG_ITEM_SIZE_BYTES
from service_capacity_modeling.interface import Buffer
from service_capacity_modeling.interface import BufferComponent
from service_capacity_modeling.interface import BufferIntent
from service_capacity_modeling.interface import Buffers
from service_capacity_modeling.interface import CapacityDesires
from service_capacity_modeling.interface import CapacityPlan
from service_capacity_modeling.interface import CapacityRequirement
from service_capacity_modeling.interface import certain_float
from service_capacity_modeling.interface import certain_int
from service_capacity_modeling.interface import Clusters
from service_capacity_modeling.interface import CurrentClusterCapacity
from service_capacity_modeling.interface import CurrentClusters
from service_capacity_modeling.interface import default_reference_shape
from service_capacity_modeling.interface import Drive
from service_capacity_modeling.interface import Instance
from service_capacity_modeling.interface import Interval
from service_capacity_modeling.interface import RegionClusterCapacity
from service_capacity_modeling.interface import RegionContext
from service_capacity_modeling.interface import Requirements
from service_capacity_modeling.interface import ServiceCapacity
from service_capacity_modeling.interface import ZoneClusterCapacity
from service_capacity_modeling.models import utils
from service_capacity_modeling.models.headroom_strategy import HeadroomStrategy
from service_capacity_modeling.models.headroom_strategy import (
    QueuingBasedHeadroomStrategy,
)

logger = logging.getLogger(__name__)

SECONDS_IN_YEAR = 31556926


# In square root staffing we have to take into account the QOS parameter
# Which is related to the probability that a user queues. On low tier clusters
# (aka critical clusters) we want a lower probability of queueing
def _QOS(tier: int) -> float:
    # Halfin-Whitt delay function
    # P(queue) ~= [1 + B * normal_cdf(B) / normal_pdf(B)] ^ -1
    #
    # P(queue) ~= 0.01
    if tier == 0:
        return 2.375
    # P(queue) ~= 0.05
    elif tier == 1:
        return 1.761
    # P(queue) ~= 0.2
    elif tier == 2:
        return 1.16
    # P(queue) ~= 0.29 ~= 0.3
    else:
        return 1


def _sqrt_staffed_cores(rps: float, latency_s: float, qos: float) -> int:
    # Square root staffing
    # s = a + Q*sqrt(a)
    return math.ceil((rps * latency_s) + qos * math.sqrt(rps * latency_s))


def sqrt_staffed_cores(desires: CapacityDesires) -> int:
    """Computes cores given a sqrt staffing model

    Little's Law: Concurrency = Average Rate * Average Latency
    For example: 0.1 average concurrency = 100 / second * 1 millisecond

    However, if you provision for average, when statistically unlikely traffic
    spikes happen, you will queue, creating _latency_.

    Square root staffing says to avoid that latency instead of provisioning
    average number of cores, you provision

    Cores = (Rate * Latency) + (QoS * sqrt(Rate * Latency))
    Cores = (Required cores) + (Safety margin)

    Pick higher QoS to minimize the probability of queueing. In our case we do it
    based on tier.
    """
    qos = _QOS(desires.service_tier)
    read_rps, read_lat = (
        desires.query_pattern.estimated_read_per_second.mid,
        desires.query_pattern.estimated_mean_read_latency_ms.mid / 1000.0,
    )
    write_rps, write_lat = (
        desires.query_pattern.estimated_write_per_second.mid,
        desires.query_pattern.estimated_mean_write_latency_ms.mid / 1000.0,
    )

    total_rate = read_rps + write_rps
    weighted_latency = (
        (read_rps / total_rate) * read_lat + (write_rps / total_rate) * write_lat
        if total_rate > 0
        else 0
    )
    # The alternative is to staff each workload separately, but that over
    # provisions cores as f(x) + f(y) > f(x+y) (sqrt staffing isn't linear)
    # read_cores = _sqrt_staffed_cores(read_rps, read_lat, qos)
    # write_cores = _sqrt_staffed_cores(write_rps, write_lat, qos)

    return _sqrt_staffed_cores(total_rate, weighted_latency, qos)


def normalize_cores(
    core_count: float,
    target_shape: Instance,
    reference_shape: Optional[Instance] = None,
) -> int:
    """Calculates equivalent cores on a target shape relative to a reference

    Takes into account relative core frequency and IPC factor from the hardware
    description to give a rough estimate of how many equivalent cores you need
    in a target_shape to have the core_count number of cores on the reference_shape
    """
    if reference_shape is None:
        reference_shape = default_reference_shape

    target_speed = target_shape.cpu_ghz * target_shape.cpu_ipc_scale
    reference_speed = reference_shape.cpu_ghz * reference_shape.cpu_ipc_scale
    return max(1, math.ceil(core_count / (target_speed / reference_speed)))


def _reserved_headroom(
    cpu: int, cpu_boost: float = 1.0, strategy: Optional[HeadroomStrategy] = None
) -> float:
    # Adjust effective cores if e.g. is enabled
    # This accounts for the reduced effectiveness of virtual cores
    effective_cpu = float(cpu) * cpu_boost

    if strategy is None:
        strategy = QueuingBasedHeadroomStrategy()  # default strategy
    return strategy.calculate_reserved_headroom(effective_cpu)


def cpu_headroom_target(instance: Instance, buffers: Optional[Buffers] = None) -> float:
    """Determine an approximate headroom target for an instance.

    The headroom target should be the percentage of CPU that should be
    reserved for headroom to ensure sensible performance profile. In other words,
    we want to avoid queueing and just have service time.

    If buffer is None we leave the ultimate utilization_target to the caller, since
    we do not know how much operational headroom they want to leave
    (ie: success buffer). If passed, we will return the headroom for that buffer.

    For example, a response here of "headroom = 15%", means caller could
    decide with a success_buffer=1 to use a utilization_target of 85%.
    For success_buffer>1, they should target below 85% utilization.

    This is only suitable for "single-thread-like" workloads, which
    fortunately many stateless services are.

    For implementation see /notebooks/headroom-estimator.ipynb
    """

    # Physical cores(no hyper-threading) provide a performance boost.
    # For headroom, physical cores are weighted = 1.66 vs 1.0 for virtual cores.
    cpu_boost = 1.0 if instance.cores < instance.cpu else 1.0 / 0.6
    reserved_headroom = _reserved_headroom(instance.cpu, cpu_boost)
    if buffers is not None:
        cpu_ratio = buffer_for_components(
            buffers=buffers, components=[BufferComponent.cpu]
        ).ratio
        buffer_adjusted_headroom = (1.0 - reserved_headroom) / cpu_ratio
        effective_headroom = 1.0 - buffer_adjusted_headroom
        return round(effective_headroom, 2)
    else:
        return round(reserved_headroom, 2)


# When someone asks for the key, return any buffers that
# influence the component in the value
_default_buffer_fallbacks: Dict[str, List[str]] = {
    BufferComponent.compute: [BufferComponent.cpu],
    BufferComponent.storage: [BufferComponent.disk],
    BufferComponent.cpu: [BufferComponent.compute],
    BufferComponent.network: [BufferComponent.compute],
    BufferComponent.memory: [BufferComponent.storage],
    BufferComponent.disk: [BufferComponent.storage],
}


def buffer_for_components(
    buffers: Buffers,
    components: List[str],
    current_capacity: Optional[CurrentClusterCapacity] = None,
    component_fallbacks: Optional[Dict[str, List[str]]] = None,
) -> Buffer:
    """Calculates buffer for a given set of components, handling fallbacks

    Typical usage would be buffer_for_components(buffers, ["cpu"]) to get the
    cpu buffer or buffer_for_components(buffers, ["disk"]) to get the disk buffer,
    but you can also do like buffer_for_components(buffers, ["compute"]) which will
    pull any compute buffers or cpu buffers.

    Returns a Buffer containing:
        ratio: the composite ratio (e.g. 2.0 for 2x combined buffer)
        components: the components that ultimately matched after applying
        source: All the component buffers that made up the composite ratio
    """
    if component_fallbacks is None:
        component_fallbacks = _default_buffer_fallbacks

    unique_components = set(components)
    for component in components:
        unique_components = unique_components | set(
            component_fallbacks.get(component, [])
        )

    desired = {k: v.model_copy() for k, v in buffers.desired.items()}
    if current_capacity:
        if current_capacity.cluster_instance is None:
            cluster_instance = shapes.instance(current_capacity.cluster_instance_name)
        else:
            cluster_instance = current_capacity.cluster_instance
        # TODO: use cluster instance to reverse compute the buffers
        _ = cluster_instance

    ratio = 1.0
    sources = {}
    for name, buffer in desired.items():
        if any(i in unique_components for i in buffer.components):
            sources[name] = buffer
            ratio *= buffer.ratio
    if not sources:
        ratio = buffers.default.ratio

    return Buffer(
        ratio=ratio, components=sorted(list(unique_components)), sources=sources
    )


def simple_network_mbps(desires: CapacityDesires) -> int:
    """Computes network mbps with a simple model"""
    read_bytes_per_second = (
        desires.query_pattern.estimated_read_per_second.mid
        * desires.query_pattern.estimated_mean_read_size_bytes.mid
    )
    write_bytes_per_second = (
        desires.query_pattern.estimated_write_per_second.mid
        * desires.query_pattern.estimated_mean_write_size_bytes.mid
    )

    net_bytes_per_sec = read_bytes_per_second + write_bytes_per_second

    return int(max(1, math.ceil(net_bytes_per_sec / 125000)))


def network_services(
    service_type: str,
    context: RegionContext,
    desires: CapacityDesires,
    copies_per_region: int,
) -> List[ServiceCapacity]:
    result = []
    # Network transfer is for every other zone and then for every region
    # other than us as well.
    num_zones = max(copies_per_region - 1, 0)
    num_regions = max(context.num_regions - 1, 0)

    # have bytes and / second
    size = desires.query_pattern.estimated_mean_write_size_bytes.mid
    wps = desires.query_pattern.estimated_write_per_second.mid
    # need gib and / year

    txfer_gib = (wps * size / (1024 * 1024 * 1024)) * (SECONDS_IN_YEAR)

    # For each cross region replication we have to pay to move bytes
    # inter region. This is the number of regions minus 1
    inter_txfer = context.services.get("net.inter.region", None)
    if inter_txfer:
        result.append(
            ServiceCapacity(
                service_type=f"{service_type}.net.inter.region",
                annual_cost=(inter_txfer.annual_cost_gib(txfer_gib) * num_regions),
                service_params={"txfer_gib": txfer_gib, "num_regions": num_regions},
            )
        )

    # Same zone is free, but we pay for replication from our zone to others
    intra_txfer = context.services.get("net.intra.region", None)
    if intra_txfer:
        result.append(
            ServiceCapacity(
                service_type=f"{service_type}.net.intra.region",
                annual_cost=(
                    intra_txfer.annual_cost_gib(txfer_gib)
                    * num_zones
                    * context.num_regions
                ),
                service_params={
                    "txfer_gib": txfer_gib,
                    "num_zones": num_zones,
                    "num_regions": context.num_regions,
                },
            )
        )
    return result


def compute_stateless_region(  # pylint: disable=too-many-positional-arguments
    instance: Instance,
    needed_cores: int,
    needed_memory_gib: float,
    needed_network_mbps: float,
    num_zones: int = 3,
) -> RegionClusterCapacity:
    """Computes a regional cluster of a stateless app

    Basically just takes into cpu, memory, and network

    returns: (count of instances, annual cost in dollars)
    """

    # Stateless apps basically just use CPU resources and network
    count = max(2, math.ceil(needed_cores / instance.cpu))

    # Now take into account the network bandwidth
    count = max(count, math.ceil(needed_network_mbps / instance.net_mbps))

    # Now take into account the needed memory
    count = max(count, math.ceil(needed_memory_gib / instance.ram_gib))

    # Try to keep zones balanced
    count = utils.next_n(count, num_zones)

    return RegionClusterCapacity(
        cluster_type="stateless-app",
        count=count,
        instance=instance,
        annual_cost=count * instance.annual_cost,
    )


# pylint: disable=too-many-locals
# pylint: disable=too-many-statements
def compute_stateful_zone(  # pylint: disable=too-many-positional-arguments
    instance: Instance,
    drive: Drive,
    needed_cores: int,
    needed_disk_gib: float,
    needed_memory_gib: float,
    needed_network_mbps: float,
    # Cloud drives may need to scale for IOs, and datastores might need more
    # or less IOs for a given data size as well as space
    # Contract for disk ios is
    # (per_node_size_gib, node_count) -> (read_ios, write_ios)
    required_disk_ios: Callable[
        [float, int], Tuple[float, float]
    ] = lambda size_gib, count: (0, 0),
    required_disk_space: Callable[[float], float] = lambda size_gib: size_gib,
    # The maximum amount of state we can hold per node in the database
    # typically you don't want stateful systems going much higher than a
    # few TiB so that recovery functions properly
    max_local_disk_gib: float = 2048,
    # Some stateful clusters have sidecars that take memory
    reserve_memory: Callable[[float], float] = lambda x: 0,
    # How much write buffer we get per instance (usually a percentage of
    # the reserved memory, e.g. for buffering writes in heap)
    write_buffer: Callable[[float], float] = lambda x: 0,
    required_write_buffer_gib: float = 0,
    # Some stateful clusters have preferences on per zone sizing
    cluster_size: Callable[[int], int] = lambda x: x,
    min_count: int = 0,
    adjusted_disk_io_needed: float = 0.0,
    read_write_ratio: float = 0.0,
) -> ZoneClusterCapacity:
    # Datastores often require disk headroom for e.g. compaction and such
    if instance.drive is not None:
        needed_disk_gib = math.ceil(required_disk_space(needed_disk_gib))

    # How many instances do we need for the CPU
    count = math.ceil(needed_cores / instance.cpu)

    # How many instances do we need for the ram, taking into account
    # reserved memory for the application and system
    count = max(
        count,
        math.ceil(
            needed_memory_gib / (instance.ram_gib - reserve_memory(instance.ram_gib))
        ),
    )
    # Account for if the stateful service needs a certain amount of reserved
    # memory for a given throughput.
    if write_buffer(instance.ram_gib) > 0:
        count = max(
            count,
            math.ceil(required_write_buffer_gib / (write_buffer(instance.ram_gib))),
        )

    # How many instances do we need for the network
    count = max(count, math.ceil(needed_network_mbps / instance.net_mbps))

    # How many instances do we need for the disk
    if (
        instance.drive is not None
        and instance.drive.size_gib > 0
        and max_local_disk_gib > 0
    ):
        disk_per_node = min(max_local_disk_gib, instance.drive.size_gib)
        count = max(count, math.ceil(needed_disk_gib / disk_per_node))
        if adjusted_disk_io_needed != 0.0:
            instance_read_iops = (
                instance.drive.read_io_per_s
                if instance.drive.read_io_per_s is not None
                else 0
            )
            assert isinstance(instance_read_iops, int)
            instance_write_iops = (
                instance.drive.write_io_per_s
                if instance.drive.write_io_per_s is not None
                else 0
            )
            assert isinstance(instance_write_iops, int)
            instance_adjusted_io = (
                (
                    read_write_ratio * float(instance_read_iops)
                    + (1.0 - read_write_ratio) * float(instance_write_iops)
                )
                * instance.drive.block_size_kib
                * 1024.0
            )
            if instance_adjusted_io != 0.0:
                count = max(
                    count, math.ceil(adjusted_disk_io_needed / instance_adjusted_io)
                )

    count = max(cluster_size(count), min_count)
    cost = count * instance.annual_cost

    attached_drives = []
    if instance.drive is None and required_disk_space(needed_disk_gib) > 0:
        # If we don't have disks attach the cloud drive with enough
        # space and IO for the requirement

        # Note that cloud drivers are provisioned _per node_ and must be chosen for
        # the max of space and IOS.
        space_gib = max(1, math.ceil(required_disk_space(needed_disk_gib) / count))
        read_io, write_io = required_disk_ios(space_gib, count)
        read_io, write_io = (
            utils.next_n(read_io, n=200),
            utils.next_n(write_io, n=200),
        )
        total_ios = read_io + write_io
        io_gib = cloud_gib_for_io(drive, total_ios, space_gib)

        # Provision EBS in increments of 100 GiB
        ebs_gib = utils.next_n(max(1, io_gib, space_gib), n=100)

        # When initially provisioniong we don't want to attach more than
        # 1/3 the maximum volume size in one node (preferring more nodes
        # with smaller volumes)
        max_size = drive.max_size_gib / 3
        if ebs_gib > max_size > 0:
            ratio = ebs_gib / max_size
            count = max(cluster_size(math.ceil(count * ratio)), min_count)
            cost = count * instance.annual_cost
            ebs_gib = max_size

        read_io, write_io = required_disk_ios(space_gib, count)
        read_io, write_io = (
            utils.next_n(read_io, n=200),
            utils.next_n(write_io, n=200),
        )
        if (read_io + write_io) > drive.max_io_per_s:
            ratio = (read_io + write_io) / drive.max_io_per_s
            count = max(cluster_size(math.ceil(count * ratio)), min_count)
            cost = count * instance.annual_cost
            read_io = utils.next_n(read_io * ratio, n=200)
            write_io = utils.next_n(write_io * ratio, n=200)

        attached_drive = drive.model_copy()
        attached_drive.size_gib = ebs_gib
        attached_drive.read_io_per_s = int(round(read_io, 2))
        attached_drive.write_io_per_s = int(round(write_io, 2))

        # TODO: appropriately handle RAID setups for throughput requirements
        attached_drives.append(attached_drive)

        cost = cost + (attached_drive.annual_cost * count)

    logger.debug(
        "For (cpu, memory_gib, disk_gib) = (%s, %s, %s) need (%s, %s, %s, %s)",
        needed_cores,
        needed_memory_gib,
        needed_disk_gib,
        count,
        instance.name,
        attached_drives,
        cost,
    )

    return ZoneClusterCapacity(
        cluster_type="stateful-cluster",
        count=count,
        instance=instance,
        attached_drives=attached_drives,
        annual_cost=cost,
    )


# AWS GP2 gives 3 IOS / gb stored.
def gp2_gib_for_io(read_ios) -> int:
    return int(max(1, read_ios // 3))


def cloud_gib_for_io(drive, total_ios, space_gib) -> int:
    if drive.name == "gp2":
        return gp2_gib_for_io(total_ios)
    else:
        return space_gib


class WorkingSetEstimator:
    def __init__(self):
        self._cache = {}

    def working_set_percent(
        self,
        # latency distributions of the read SLOs versus the drives
        # expressed as scipy rv_continuous objects
        drive_read_latency_dist,
        read_slo_latency_dist,
        # what percentile of disk latency should we target for keeping in
        # memory. Not as this is _increased_ more memory will be reserved
        target_percentile: float = 0.90,
        min_working_set: float = 0.01,
    ) -> Interval:
        # random cache eviction
        if len(self._cache) >= 100:
            self._cache.pop(random.choice(tuple(self._cache.keys())))

        cache_key = (
            id(drive_read_latency_dist),
            id(read_slo_latency_dist),
            target_percentile,
        )
        # Cached because ppf in particular is _really_ slow
        if cache_key not in self._cache:
            # How fast is the drive at the target percentile
            minimum_drive_latency = drive_read_latency_dist.ppf(target_percentile)

            # How much of the read latency SLO lies below the minimum
            # drive latency. So for example if EBS's 99% is 1.7ms and we
            # 45% of our read SLO lies below that then we need at least 45%
            # of our data to be stored in memory.
            required_percent = float(read_slo_latency_dist.cdf(minimum_drive_latency))

            self._cache[cache_key] = certain_float(
                max(required_percent, min_working_set)
            )
        return self._cache[cache_key]


_working_set_estimator = WorkingSetEstimator()


def working_set_from_drive_and_slo(
    # latency distributions of the read SLOs versus the drives
    # expressed as scipy rv_continuous objects
    drive_read_latency_dist,
    read_slo_latency_dist,
    estimated_working_set: Optional[Interval] = None,
    # what percentile of disk latency should we target for keeping in
    # memory. Not as this is _increased_ more memory will be reserved
    target_percentile: float = 0.90,
    min_working_set: float = 0.01,
) -> Interval:
    if estimated_working_set is not None:
        return estimated_working_set

    return _working_set_estimator.working_set_percent(
        drive_read_latency_dist=drive_read_latency_dist,
        read_slo_latency_dist=read_slo_latency_dist,
        target_percentile=target_percentile,
        min_working_set=min_working_set,
    )


def item_count_from_state(
    estimated_state_size_gib: Interval,
    estimated_state_item_count: Optional[Interval] = None,
) -> Interval:
    if estimated_state_item_count is not None:
        return estimated_state_item_count

    return certain_int(
        int(estimated_state_size_gib.mid * 1024 * 1024 * 1024) // AVG_ITEM_SIZE_BYTES
    )


def _add_optional_float(
    left: Optional[float], right: Optional[float]
) -> Optional[float]:
    if left is None and right is None:
        return None
    if left is None:
        return right
    if right is None:
        return left
    return left + right


def _add_interval(left: Interval, right: Interval) -> Interval:
    return Interval(
        low=(left.low + right.low),
        mid=(left.mid + right.mid),
        high=(left.high + right.high),
        confidence=min(left.confidence, right.confidence),
        model_with=left.model_with,
        minimum_value=_add_optional_float(left.minimum_value, right.minimum_value),
        maximum_value=_add_optional_float(left.maximum_value, right.maximum_value),
    )


def _noop_zone(x: ZoneClusterCapacity) -> ZoneClusterCapacity:
    return x


def _noop_region(x: RegionClusterCapacity) -> RegionClusterCapacity:
    return x


def merge_requirements(
    left_req: Requirements,
    right_req: Requirements,
) -> Requirements:
    merged_zonal, merged_regional = [], []
    for req in list(left_req.zonal) + list(right_req.zonal):
        merged_zonal.append(req)
    for req in list(left_req.regional) + list(right_req.regional):
        merged_regional.append(req)

    merged_regrets = set(left_req.regrets) | set(right_req.regrets)

    return Requirements(
        zonal=merged_zonal, regional=merged_regional, regrets=tuple(merged_regrets)
    )


def merge_plan(
    left: Optional[CapacityPlan],
    right: Optional[CapacityPlan],
    zonal_transform: Callable[[ZoneClusterCapacity], ZoneClusterCapacity] = _noop_zone,
    regional_transform: Callable[
        [RegionClusterCapacity], RegionClusterCapacity
    ] = _noop_region,
) -> Optional[CapacityPlan]:
    if left is None or right is None:
        return None

    merged_requirements = merge_requirements(left.requirements, right.requirements)

    left_cluster = left.candidate_clusters
    right_cluster = right.candidate_clusters

    merged_annual_costs = {}
    all_sources = set(
        left_cluster.annual_costs.keys() | right_cluster.annual_costs.keys()
    )

    merged_annual_costs = {
        k: (
            left_cluster.annual_costs.get(k, Decimal(0))
            + right_cluster.annual_costs.get(k, Decimal(0))
        )
        for k in all_sources
    }

    merged_clusters = Clusters(
        annual_costs=merged_annual_costs,
        zonal=(
            [zonal_transform(z) for z in left_cluster.zonal]
            + [zonal_transform(z) for z in right_cluster.zonal]
        ),
        regional=(
            [regional_transform(z) for z in left_cluster.regional]
            + [regional_transform(z) for z in right_cluster.regional]
        ),
        services=(list(left_cluster.services) + list(right_cluster.services)),
    )
    return CapacityPlan(
        requirements=merged_requirements, candidate_clusters=merged_clusters
    )


def derived_buffer_for_component(buffer: Dict[str, Buffer], components: List[str]):
    scale = 0.0
    preserve = False

    if not buffer:
        return scale, preserve

    for bfr in buffer.values():
        if any(component in components for component in bfr.components):
            if bfr.intent == BufferIntent.scale:
                scale = max(scale, bfr.ratio)
            if bfr.intent == BufferIntent.preserve:
                preserve = True

    return scale, preserve


def get_cores_from_current_capacity(
    current_capacity: CurrentClusterCapacity, buffers: Buffers, instance: Instance
):
    # compute cores required per zone
    cpu_success_buffer = (1 - cpu_headroom_target(instance, buffers)) * 100
    current_cpu_utilization = current_capacity.cpu_utilization.mid

    cluster_instance = (
        current_capacity.cluster_instance
        if current_capacity.cluster_instance is not None
        else shapes.instance(current_capacity.cluster_instance_name)
    )

    current_cores = cluster_instance.cpu * current_capacity.cluster_instance_count.mid

    scale, preserve = derived_buffer_for_component(buffers.derived, ["compute", "cpu"])
    # Scale and preserve for the same component should not be passed together.
    # If user passes it, then scale will be preferred over preserve.
    if scale > 0:
        # if the new cpu core is less than the current,
        # then take no action and return the current cpu cores
        new_cpu_utilization = current_cpu_utilization * scale
        core_scale_up_factor = max(1.0, new_cpu_utilization / cpu_success_buffer)
        return math.ceil(current_cores * core_scale_up_factor)

    if preserve:
        return current_cores

    return int(current_cores * (current_cpu_utilization / cpu_success_buffer))


def get_memory_from_current_capacity(
    current_capacity: CurrentClusterCapacity, buffers: Buffers
):
    # compute memory required per zone
    current_memory_utilization = current_capacity.memory_utilization_gib.mid

    if current_capacity.cluster_instance is None:
        cluster_instance = shapes.instance(current_capacity.cluster_instance_name)
    else:
        cluster_instance = current_capacity.cluster_instance

    zonal_ram_allocated = (
        cluster_instance.ram_gib * current_capacity.cluster_instance_count.mid
    )

    # These are the desired buffers
    memory_buffer = buffer_for_components(
        buffers=buffers, components=[BufferComponent.memory]
    )

    scale, preserve = derived_buffer_for_component(
        buffers.derived, ["memory", "storage"]
    )
    # Scale and preserve for the same component should not be passed together.
    # If user passes it, then scale will be preferred over preserve.
    if scale > 0:
        # if the new required memory is less than the current,
        # then take no action and return the current ram
        return max(
            current_memory_utilization * scale * memory_buffer.ratio,
            zonal_ram_allocated,
        )

    if preserve:
        return zonal_ram_allocated

    return current_memory_utilization * memory_buffer.ratio


def get_network_from_current_capacity(
    current_capacity: CurrentClusterCapacity, buffers: Buffers
):
    # compute network required per zone
    current_network_utilization = current_capacity.network_utilization_mbps.mid

    if current_capacity.cluster_instance is None:
        cluster_instance = shapes.instance(current_capacity.cluster_instance_name)
    else:
        cluster_instance = current_capacity.cluster_instance

    zonal_network_allocated = (
        cluster_instance.net_mbps * current_capacity.cluster_instance_count.mid
    )

    # These are the desired buffers
    network_buffer = buffer_for_components(
        buffers=buffers, components=[BufferComponent.network]
    )

    scale, preserve = derived_buffer_for_component(
        buffers.derived, ["compute", "network"]
    )
    # Scale and preserve for the same component should not be passed together.
    # If user passes it, then scale will be preferred over preserve.
    if scale > 0:
        # if the new required network is less than the current,
        # then take no action and return the current bandwidth
        return max(
            current_network_utilization * scale * network_buffer.ratio,
            zonal_network_allocated,
        )

    if preserve:
        return zonal_network_allocated

    return current_network_utilization * network_buffer.ratio


def get_disk_from_current_capacity(
    current_capacity: CurrentClusterCapacity, buffers: Buffers
):
    # compute disk required per zone
    current_disk_utilization = current_capacity.disk_utilization_gib.mid

    if current_capacity.cluster_instance is None:
        current_cluster_instance = shapes.instance(
            current_capacity.cluster_instance_name
        )
    else:
        current_cluster_instance = current_capacity.cluster_instance

<<<<<<< HEAD
    assert current_cluster_instance.drive is not None, "Drive should not be None"

    zonal_disk_allocated = (
        current_cluster_instance.drive.max_size_gib
        * current_capacity.cluster_instance_count.mid
=======
    if cluster_instance.drive is not None:
        instance_disk_allocated = cluster_instance.drive.max_size_gib
    else:
        assert current_capacity.cluster_drive is not None, "Drive should not be None"
        instance_disk_allocated = current_capacity.cluster_drive.size_gib

    zonal_disk_allocated = (
        instance_disk_allocated * current_capacity.cluster_instance_count.mid
>>>>>>> e2de1416
    )

    # These are the desired buffers
    disk_buffer = buffer_for_components(
        buffers=buffers, components=[BufferComponent.disk]
    )

    scale, preserve = derived_buffer_for_component(buffers.derived, ["storage", "disk"])
    # Scale and preserve for the same component should not be passed together.
    # If user passes it, then scale will be preferred over preserve.
    if scale > 0:
        # if the new required disk is less than the current,
        # then take no action and return the current disk
        return max(
            current_disk_utilization * scale * disk_buffer.ratio, zonal_disk_allocated
        )
    if preserve:
        # preserve the current disk size for the zone
        return zonal_disk_allocated

    return current_disk_utilization * disk_buffer.ratio


def zonal_requirements_from_current(
    current_cluster: CurrentClusters,
    buffers: Buffers,
    instance: Instance,
    reference_shape: Instance,
) -> CapacityRequirement:
    if current_cluster is not None and current_cluster.zonal[0] is not None:
        current_capacity: CurrentClusterCapacity = current_cluster.zonal[0]
        needed_cores = normalize_cores(
            get_cores_from_current_capacity(current_capacity, buffers, instance),
            instance,
            reference_shape,
        )
        needed_network_mbps = get_network_from_current_capacity(
            current_capacity, buffers
        )
        needed_memory_gib = get_memory_from_current_capacity(current_capacity, buffers)
        needed_disk_gib = get_disk_from_current_capacity(current_capacity, buffers)

        return CapacityRequirement(
            requirement_type="zonal-capacity",
            cpu_cores=certain_int(needed_cores),
            mem_gib=certain_float(needed_memory_gib),
            disk_gib=certain_float(needed_disk_gib),
            network_mbps=certain_float(needed_network_mbps),
            reference_shape=current_capacity.cluster_instance,
        )
    else:
        raise ValueError("Please check if current_cluster is populated correctly.")<|MERGE_RESOLUTION|>--- conflicted
+++ resolved
@@ -718,11 +718,10 @@
     cpu_success_buffer = (1 - cpu_headroom_target(instance, buffers)) * 100
     current_cpu_utilization = current_capacity.cpu_utilization.mid
 
-    cluster_instance = (
-        current_capacity.cluster_instance
-        if current_capacity.cluster_instance is not None
-        else shapes.instance(current_capacity.cluster_instance_name)
-    )
+    if current_capacity.cluster_instance is None:
+        cluster_instance = shapes.instance(current_capacity.cluster_instance_name)
+    else:
+        cluster_instance = current_capacity.cluster_instance
 
     current_cores = cluster_instance.cpu * current_capacity.cluster_instance_count.mid
 
@@ -827,19 +826,10 @@
     current_disk_utilization = current_capacity.disk_utilization_gib.mid
 
     if current_capacity.cluster_instance is None:
-        current_cluster_instance = shapes.instance(
-            current_capacity.cluster_instance_name
-        )
+        cluster_instance = shapes.instance(current_capacity.cluster_instance_name)
     else:
-        current_cluster_instance = current_capacity.cluster_instance
-
-<<<<<<< HEAD
-    assert current_cluster_instance.drive is not None, "Drive should not be None"
-
-    zonal_disk_allocated = (
-        current_cluster_instance.drive.max_size_gib
-        * current_capacity.cluster_instance_count.mid
-=======
+        cluster_instance = current_capacity.cluster_instance
+
     if cluster_instance.drive is not None:
         instance_disk_allocated = cluster_instance.drive.max_size_gib
     else:
@@ -848,7 +838,6 @@
 
     zonal_disk_allocated = (
         instance_disk_allocated * current_capacity.cluster_instance_count.mid
->>>>>>> e2de1416
     )
 
     # These are the desired buffers
