--- conflicted
+++ resolved
@@ -167,15 +167,9 @@
         #   BW = (in + out) because duplex then 40% headroom.
         needed_network_mbps = max(bw_in, bw_out) * 1.40
 
-<<<<<<< HEAD
-        needed_disk = math.ceil(
-            desires.data_shape.estimated_state_size_gib.mid * copies_per_region,
-        )
-=======
     needed_disk = math.ceil(
         desires.data_shape.estimated_state_size_gib.mid,
     )
->>>>>>> e2de1416
 
     # Keep the last N seconds hot in cache
     needed_memory = (write_mib_per_second * hot_retention_seconds) // 1024
